--- conflicted
+++ resolved
@@ -141,11 +141,7 @@
   end # def receive
 
   # called from Stud::Buffer#buffer_flush when there are events to flush
-<<<<<<< HEAD
   def flush(events, close=false)
-    @sqs_queue.batch_send(events)
-=======
-  def flush(events, teardown=false)
     queue = []
     bytes = 0
 
@@ -171,7 +167,6 @@
     if (@stop_on_fail)
       raise error
     end
->>>>>>> 362655ee
   end
 
   public
